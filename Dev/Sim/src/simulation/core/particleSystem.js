--- conflicted
+++ resolved
@@ -43,13 +43,8 @@
     // External forces
     this.turbulence = turbulence; // Store turbulence reference
     this.mouseAttractor = false;
-<<<<<<< HEAD
-    this.impulseRadius = 0.2;
-    this.impulseMag = 0.015;
-=======
     this.impulseRadius = 0.3;
     this.impulseMag = 0.022;
->>>>>>> 71f8b726
 
     // FLIP system
     this.picFlipRatio = picFlipRatio;
@@ -86,11 +81,7 @@
     this.mouseForces = new MouseForces({
       impulseRadius: this.impulseRadius,
       impulseMag: this.impulseMag,
-<<<<<<< HEAD
-      mouseAttractor: this.mouseAttractor,
-=======
       mouseAttractor: false,
->>>>>>> 71f8b726
     });
 
     this.initializeParticles();
