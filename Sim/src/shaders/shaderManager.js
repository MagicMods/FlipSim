class ShaderManager {
  constructor(gl) {
    this.gl = gl;
    this.programs = new Map();
    this.currentProgram = null;
    // console.log("ShaderManager created");
  }

  async init() {
    try {
      // Create all shader programs
      for (const [name, shaders] of Object.entries(ShaderManager.SHADERS)) {
        await this.createProgram(
          name,
          shaders.vert || shaders.vertex,
          shaders.frag || shaders.fragment
        );
      }
      return true;
    } catch (error) {
      console.error("Shader initialization failed:", error);
      throw error;
    }
  }

  use(name) {
    const program = this.programs.get(name);
    if (!program) {
      console.error(`Shader program '${name}' not found`);
      return null;
    }
    if (this.currentProgram !== program.program) {
      this.gl.useProgram(program.program);
      this.currentProgram = program.program;
      // console.log(`Using shader program: ${name}`);
    }
    return program;
  }

  getAttributes(program) {
    const attributes = {};
    const numAttributes = this.gl.getProgramParameter(
      program,
      this.gl.ACTIVE_ATTRIBUTES
    );
    for (let i = 0; i < numAttributes; i++) {
      const info = this.gl.getActiveAttrib(program, i);
      attributes[info.name] = this.gl.getAttribLocation(program, info.name);
    }
    return attributes;
  }

  getUniforms(program) {
    const uniforms = {};
    const numUniforms = this.gl.getProgramParameter(
      program,
      this.gl.ACTIVE_UNIFORMS
    );
    for (let i = 0; i < numUniforms; i++) {
      const info = this.gl.getActiveUniform(program, i);
      uniforms[info.name] = this.gl.getUniformLocation(program, info.name);
    }
    return uniforms;
  }

  createProgram(name, vertexSource, fragmentSource) {
    try {
      const vertexShader = this.compileShader(
        this.gl.VERTEX_SHADER,
        vertexSource
      );
      const fragmentShader = this.compileShader(
        this.gl.FRAGMENT_SHADER,
        fragmentSource
      );

      const program = this.gl.createProgram();
      this.gl.attachShader(program, vertexShader);
      this.gl.attachShader(program, fragmentShader);
      this.gl.linkProgram(program);

      if (!this.gl.getProgramParameter(program, this.gl.LINK_STATUS)) {
        throw new Error(
          `Failed to link program: ${this.gl.getProgramInfoLog(program)}`
        );
      }

      // Store program info
      this.programs.set(name, {
        program,
        attributes: this.getAttributes(program),
        uniforms: this.getUniforms(program),
      });

      // console.log(`Created shader program: ${name}`);
      return this.programs.get(name);
    } catch (error) {
      console.error(`Failed to create shader program ${name}:`, error);
      throw error;
    }
  }

  compileShader(type, source) {
    const shader = this.gl.createShader(type);
    this.gl.shaderSource(shader, source);
    this.gl.compileShader(shader);

    if (!this.gl.getShaderParameter(shader, this.gl.COMPILE_STATUS)) {
      throw new Error(
        `Failed to compile shader: ${this.gl.getShaderInfoLog(shader)}`
      );
    }

    return shader;
  }

  getProgram(name) {
    const program = this.programs.get(name);
    if (!program) {
      throw new Error(`Shader program '${name}' not found`);
    }
    return program;
  }

  cleanup(program, vertexShader, fragmentShader) {
    if (vertexShader) this.gl.deleteShader(vertexShader);
    if (fragmentShader) this.gl.deleteShader(fragmentShader);
    if (program) this.gl.deleteProgram(program);
  }

  dispose() {
    this.programs.forEach((programInfo, name) => {
      this.gl.deleteProgram(programInfo.program);
    });
    this.programs.clear();
  }

  static SHADERS = {
    basic: {
      vert: `
          attribute vec2 position;
          void main() {
              gl_Position = vec4(position, 0.0, 1.0);
          }
        `,
      frag: `
          precision mediump float;
          uniform vec4 color;
          
          void main() {
            gl_FragColor = color;
          }
        `,
    },
    gridCell: {
      vert: `
          attribute vec2 position;
<<<<<<< HEAD
          uniform vec2 resolution;
          uniform vec2 cellSize;
          uniform mat4 transform;
          varying vec2 vUv;
          
          void main() {
              // Position is in cell-local space (0 to 1)
              vUv = position;
              
              // Transform position to clip space
              vec4 pos = transform * vec4(position, 0.0, 1.0);
              gl_Position = pos;
=======
          uniform mat4 uTransform;
          varying vec2 vUv;
          
          void main() {
              gl_Position = uTransform * vec4(position, 0.0, 1.0);
              vUv = position;
>>>>>>> dbd9d1a2
          }
        `,
      frag: `
          precision mediump float;
          uniform vec4 color;
          uniform float shadowIntensity;
<<<<<<< HEAD
          uniform float shadowBlur;
          uniform float shadowOffset;
          varying vec2 vUv;
          
          void main() {
              // Calculate distance from cell center (0-1)
              vec2 center = vec2(0.5, 0.5);
              vec2 dist = abs(vUv - center) * 2.0; // Scale to 0-1 range
              
              // Calculate shadow direction and position relative to cell center
              vec2 shadowDir = normalize(vUv - center);
              vec2 shadowPos = center + shadowDir * shadowOffset;
              vec2 shadowDist = abs(vUv - shadowPos) * 2.0; // Scale to 0-1 range
              
              // Create rectangular shadow
              float shadow = smoothstep(1.0, 1.0 - shadowBlur, max(shadowDist.x, shadowDist.y));
              shadow = mix(1.0, shadow, shadowIntensity * 1.0);
              
              // Apply shadow to color
              vec4 finalColor = color;
              finalColor.rgb *= shadow;
              
              // Add subtle edge highlight
              float edge = smoothstep(0.0, 0.1, max(dist.x, dist.y));
              finalColor.rgb = mix(finalColor.rgb, finalColor.rgb * 1.0, edge);
=======
          uniform float blurAmount;
          uniform float shadowThreshold;
          uniform float shadowSpread;
          varying vec2 vUv;
          
          void main() {
              // Calculate distance from edges with configurable threshold
              float distFromEdge = min(
                  min(vUv.x, 1.0 - vUv.x),
                  min(vUv.y, 1.0 - vUv.y)
              );
              
              // Create shadow effect with threshold and spread
              float shadow = 1.0 - smoothstep(
                  shadowThreshold, 
                  shadowThreshold + (blurAmount * shadowSpread), 
                  distFromEdge
              );
              
              // Apply black shadow independently of base color
              vec4 finalColor = color;
              finalColor.rgb = mix(finalColor.rgb, vec3(0.0), shadow * shadowIntensity);
>>>>>>> dbd9d1a2
              
              gl_FragColor = finalColor;
          }
        `,
    },
    particles: {
      vert: `
          attribute vec2 position;
          attribute float size; // Add per-particle size attribute
          uniform float pointSize; // Keep uniform for backward compatibility
          
          void main() {
            vec2 clipSpace = (position * 2.0) - 1.0;
            gl_Position = vec4(clipSpace, 0.0, 1.0);
            
            // Use attribute size if available, fallback to uniform pointSize
            gl_PointSize = size > 0.0 ? size : pointSize;
          }
        `,
      frag: `
          precision mediump float;
          uniform vec4 color;
          
          void main() {
            vec2 coord = gl_PointCoord * 2.0 - 1.0;
            float r = dot(coord, coord);
            if (r > 1.0) {
              discard;
            }
            gl_FragColor = color;
          }
        `,
    },
    lines: {
      vert: `
            attribute vec2 position;
            void main() {
                vec2 clipSpace = (position * 2.0) - 1.0;
                gl_Position = vec4(clipSpace, 0.0, 1.0);
            }
        `,
      frag: `
            precision mediump float;
            uniform vec4 color;
            void main() {
                gl_FragColor = color;
            }
        `,
    },
    circle: {
      vert: `
            precision mediump float;
            attribute vec2 position;
            
            void main() {
                gl_Position = vec4(position, 0.0, 1.0);
            }
        `,
      frag: `
            precision mediump float;
            
            uniform vec2 resolution;
            uniform vec2 center;
            uniform float radius;
            uniform float aspect;
            uniform vec4 color;
            uniform float lineWidth;
            
            void main() {
                vec2 uv = gl_FragCoord.xy / resolution;
                vec2 pos = uv * 2.0 - 1.0;
                pos.x *= aspect;  // Correct for aspect ratio
                
                vec2 centerPos = center * 2.0 - 1.0;
                centerPos.x *= aspect;
                
                float dist = length(pos - centerPos);
                float circleRadius = radius * 2.0;  // Scale radius to match boundary
                
                float circle = smoothstep(circleRadius - lineWidth, circleRadius, dist) *
                             smoothstep(circleRadius + lineWidth, circleRadius, dist);
                             
                gl_FragColor = vec4(color.rgb, color.a * circle);
            }
        `,
    },
    grid: {
      vert: `
        attribute vec2 position;
        uniform vec2 resolution;
        void main() {
            vec2 zeroToOne = position / resolution;
            vec2 zeroToTwo = zeroToOne * 2.0;
            vec2 clipSpace = zeroToTwo - 1.0;
            gl_Position = vec4(clipSpace * vec2(1, -1), 0, 1);
        }
        `,
      frag: `
            precision mediump float;
            uniform vec4 color;
            
            void main() {
                gl_FragColor = color;
            }
        `,
    },
    boundary: {
      vert: `
            attribute vec2 position;
            void main() {
                gl_Position = vec4(position, 0.0, 1.0);
            }
        `,
      frag: `
            precision mediump float;
            uniform vec4 color;
            void main() {
                gl_FragColor = color;
            }
        `,
    },
  };
}

export { ShaderManager };<|MERGE_RESOLUTION|>--- conflicted
+++ resolved
@@ -155,60 +155,18 @@
     gridCell: {
       vert: `
           attribute vec2 position;
-<<<<<<< HEAD
-          uniform vec2 resolution;
-          uniform vec2 cellSize;
-          uniform mat4 transform;
-          varying vec2 vUv;
-          
-          void main() {
-              // Position is in cell-local space (0 to 1)
-              vUv = position;
-              
-              // Transform position to clip space
-              vec4 pos = transform * vec4(position, 0.0, 1.0);
-              gl_Position = pos;
-=======
           uniform mat4 uTransform;
           varying vec2 vUv;
           
           void main() {
               gl_Position = uTransform * vec4(position, 0.0, 1.0);
               vUv = position;
->>>>>>> dbd9d1a2
           }
         `,
       frag: `
           precision mediump float;
           uniform vec4 color;
           uniform float shadowIntensity;
-<<<<<<< HEAD
-          uniform float shadowBlur;
-          uniform float shadowOffset;
-          varying vec2 vUv;
-          
-          void main() {
-              // Calculate distance from cell center (0-1)
-              vec2 center = vec2(0.5, 0.5);
-              vec2 dist = abs(vUv - center) * 2.0; // Scale to 0-1 range
-              
-              // Calculate shadow direction and position relative to cell center
-              vec2 shadowDir = normalize(vUv - center);
-              vec2 shadowPos = center + shadowDir * shadowOffset;
-              vec2 shadowDist = abs(vUv - shadowPos) * 2.0; // Scale to 0-1 range
-              
-              // Create rectangular shadow
-              float shadow = smoothstep(1.0, 1.0 - shadowBlur, max(shadowDist.x, shadowDist.y));
-              shadow = mix(1.0, shadow, shadowIntensity * 1.0);
-              
-              // Apply shadow to color
-              vec4 finalColor = color;
-              finalColor.rgb *= shadow;
-              
-              // Add subtle edge highlight
-              float edge = smoothstep(0.0, 0.1, max(dist.x, dist.y));
-              finalColor.rgb = mix(finalColor.rgb, finalColor.rgb * 1.0, edge);
-=======
           uniform float blurAmount;
           uniform float shadowThreshold;
           uniform float shadowSpread;
@@ -231,7 +189,6 @@
               // Apply black shadow independently of base color
               vec4 finalColor = color;
               finalColor.rgb = mix(finalColor.rgb, vec3(0.0), shadow * shadowIntensity);
->>>>>>> dbd9d1a2
               
               gl_FragColor = finalColor;
           }
