import { BaseUi } from "../baseUi.js";
import { PresetManager } from "../../presets/presetManager.js";
import { NoisePreviewManager } from "../../util/noisePreviewManager.js";

export class TurbulenceUi extends BaseUi {
  constructor(main, container) {
    super(main, container);
    this.presetManager = null;
    this.presetControls = null;
    this.gui.title("Turbulence");
    this.initTurbulenceControls();
    this.gui.open();

    // Set up periodic UI refresh for bias controllers (every 100ms)
    this.refreshInterval = setInterval(() => this.updateFromTurbulenceField(), 100);

    // Track folder states
    this.isTurbulenceFolderOpen = true;
    this.isNoiseFolderOpen = true;
    this.isPreviewsFolderOpen = true;

    // Set up folder state observers
    this.setupFolderStateObservers();
  }

  initWithPresetManager(presetManager) {
    this.presetManager = presetManager;

    const turbulenceContainer = this.gui.domElement.querySelector(".children");
    if (turbulenceContainer) {
      this.presetControls = this.presetManager.createPresetControls(
        PresetManager.TYPES.TURBULENCE,
        turbulenceContainer,
        { insertFirst: true }
      );

      // Add the button controls after the preset controls
      if (this.buttonContainer) {
        const presetElement =
          turbulenceContainer.querySelector(".preset-controls");
        if (presetElement && presetElement.nextSibling) {
          turbulenceContainer.insertBefore(
            this.buttonContainer,
            presetElement.nextSibling
          );
        } else {
          turbulenceContainer.insertBefore(
            this.buttonContainer,
            turbulenceContainer.firstChild.nextSibling
          );
        }
      }
    }

    if (this.main && this.main.turbulenceField && this.presetManager) {
      this.presetManager.setTurbulenceField(this.main.turbulenceField);
    }
  }

  initTurbulenceControls() {
    const turbulence = this.main.turbulenceField;
    if (!turbulence) return;

    // Setup display properties for uninverted acceleration values
    // These are used only for UI display purposes
    if (!turbulence._displayBiasAccelX) {
      Object.defineProperties(turbulence, {
        "_displayBiasAccelX": {
          get: function () { return -this._biasAccelX; },
          set: function (value) { this._biasAccelX = -value; }
        },
        "_displayBiasAccelY": {
          get: function () { return this._biasAccelY; },
          set: function (value) { this._biasAccelY = value; }
        }
      });
    }

    // Initialize pullFactor if it doesn't exist (backward compatibility)
    if (turbulence.pullFactor === undefined) {
      // Convert from old format if possible
      if (turbulence.pullMode === true) {
        turbulence.pullFactor = 1.0; // Full pull mode
      } else {
        turbulence.pullFactor = 0.0; // Default to push mode
      }
    }

    // Create button group container
    const buttonContainer = document.createElement("div");
    buttonContainer.className = "turbulence-toggle-buttons";

    // Store reference to the button container
    this.buttonContainer = buttonContainer;

    // Create position button
    const posButton = document.createElement("button");
    posButton.textContent = "Position";
    posButton.className = "toggle-button";
    if (turbulence.affectPosition) posButton.classList.add("active");
    posButton.addEventListener("click", () => {
      turbulence.affectPosition = !turbulence.affectPosition;
      posButton.classList.toggle("active", turbulence.affectPosition);
    });

    // Create field button
    const fieldButton = document.createElement("button");
    fieldButton.textContent = "Scale Field";
    fieldButton.className = "toggle-button";
    if (turbulence.scaleField) fieldButton.classList.add("active");
    fieldButton.addEventListener("click", () => {
      turbulence.scaleField = !turbulence.scaleField;
      fieldButton.classList.toggle("active", turbulence.scaleField);
    });

    // Create scale button
    const scaleButton = document.createElement("button");
    scaleButton.textContent = "Scale";
    scaleButton.className = "toggle-button";
    if (turbulence.affectScale) scaleButton.classList.add("active");
    scaleButton.addEventListener("click", () => {
      turbulence.affectScale = !turbulence.affectScale;
      scaleButton.classList.toggle("active", turbulence.affectScale);

      // Toggle Scale Range folder visibility
      if (this.scaleRangeFolder) {
        if (turbulence.affectScale) {
          this.scaleRangeFolder.open();
        } else {
          this.scaleRangeFolder.close();
        }
      }
    });

    // Add buttons to container
    buttonContainer.appendChild(posButton);
    buttonContainer.appendChild(fieldButton);
    buttonContainer.appendChild(scaleButton);

    // Add the button container to the GUI children
    const guiChildren = this.gui.domElement.querySelector(".children");
    if (guiChildren) { guiChildren.insertBefore(buttonContainer, guiChildren.firstChild); }

    this.positionButton = posButton;
    this.fieldButton = fieldButton;
    this.scaleButton = scaleButton;

    this.turbulenceStrengthController = this.gui.add(turbulence, "strength", 0, 10).name("T-Strength");
    this.turbulenceScaleController = this.gui.add(turbulence, "scale", 0.01, 10, 0.01).name("T-Scale");
    this.turbulenceSpeedController = this.gui.add(turbulence, "speed", 0, 2).name("T-Speed");

    // COMBINED: Replace both controls with a single pullFactor slider from -1 to 1
    this.turbulencePullFactorController = this.gui.add(turbulence, "pullFactor", -1, 1)
      .name("T-Pull Mode")
      .onChange((value) => {
        // Update tooltip or indicator that shows the current mode
        let mode;
        if (value > 0) {
          // In white mode, particles are attracted to peaks and white areas are enhanced
          const whitePercent = Math.round(value * 100);
          mode = `White: +${whitePercent}%`;
        } else if (value < 0) {
          // In black mode, pattern is inverted and particles are pushed by the field
          const blackPercent = Math.round(Math.abs(value) * 100);
          mode = `Black: -${blackPercent}%`;
        } else {
          mode = "Neutral (0%)";
        }

        // Optional: Display mode indicator
        if (this.modeIndicator) {
          this.modeIndicator.textContent = mode;
        } else if (this.turbulencePullFactorController.domElement) {
          // Create a mode indicator if it doesn't exist
          const controlElement = this.turbulencePullFactorController.domElement;
          const container = controlElement.parentElement;

          if (container && !this.modeIndicator) {
            this.modeIndicator = document.createElement('div');
            this.modeIndicator.className = 'mode-indicator';
            this.modeIndicator.style.cssText = `
              font-size: 11px;
              color: #aaa;
              margin-top: -5px;
              margin-bottom: 5px;
              padding-left: 30%;
            `;
            this.modeIndicator.textContent = mode;
            container.appendChild(this.modeIndicator);
          }
        }
      });

    const scaleRangeFolder = this.gui.addFolder("Scale Range");
    this.scaleRangeFolder = scaleRangeFolder; // Store reference

    // Initial state of folder based on affectScale
    if (turbulence.affectScale) {
      scaleRangeFolder.open();
    } else {
      scaleRangeFolder.close();
    }

    this.turbulenceScaleStrengthController = scaleRangeFolder.add(turbulence, "scaleStrength", 0, 1).name("T-ScaleS");
    this.turbulenceMinScaleController = scaleRangeFolder.add(turbulence, "minScale", 0.1, 1.0).name("T-MinScale");
    this.turbulenceMaxScaleController = scaleRangeFolder.add(turbulence, "maxScale", 1.0, 4.0).name("T-MaxScale");

    // Add geometric pattern controls folder
    const noiseFolder = this.gui.addFolder("Noise");
    this.noiseFolder = noiseFolder;

    // Create Previews folder
    const previewsFolder = noiseFolder.addFolder("Previews");
    this.previewsFolder = previewsFolder;

    // Create preview container
    const previewContainer = document.createElement('div');
    previewContainer.className = 'pattern-preview-container';
    previewContainer.style.cssText = `
      display: flex;
      flex-wrap: wrap;
      gap: 10px;
      margin-bottom: 10px;
    `;
    // Add the preview container to the folder's content area
    const previewsContent = previewsFolder.domElement.querySelector('.children');
    if (previewsContent) {
      previewsContent.appendChild(previewContainer);
    }

    // Create Pattern Control folder
    const patternControlsFolder = noiseFolder.addFolder("Pattern Control");
    this.patternControlsFolder = patternControlsFolder;

    // Pattern styles for preview thumbnails
    const patternStyles = {
      "Checkerboard": "checkerboard",
      "Waves": "waves",
      "Spiral": "spiral",
      "Grid": "grid",
      "Circles": "circles",
      "Diamonds": "diamonds",
      "Ripples": "ripples",
      "Dots": "dots",
      "Voronoi": "voronoi",
      "Cells": "cells",
      "Fractal": "fractal",
      "Vortex": "vortex",
      "Bubbles": "bubbles",
      "Water": "water",
      "Classic Drop": "classicdrop"
    };

    // Pattern style selector
    this.turbulencePatternStyleController = patternControlsFolder.add(turbulence, "patternStyle")
      .name("T-PatternStyle")
      .options({
        "Checkerboard": "checkerboard",
        "Waves": "waves",
        "Spiral": "spiral",
        "Grid": "grid",
        "Circles": "circles",
        "Diamonds": "diamonds",
        "Ripples": "ripples",
        "Dots": "dots",
        "Voronoi": "voronoi",
        "Cells": "cells",
        "Fractal": "fractal",
        "Vortex": "vortex",
        "Bubbles": "bubbles",
        "Water": "water",
        "Classic Drop": "classicdrop"
      })
      .onChange((value) => {
        if (this.previewManager) {
          this.previewManager.setSelectedPattern(value);
        }

        // Apply pattern-specific offset when pattern changes
        if (turbulence.applyPatternSpecificOffset) {
          turbulence.applyPatternSpecificOffset();

          // Update offset controllers to show the new values
          if (this.turbulenceOffsetXController) {
            this.turbulenceOffsetXController.updateDisplay();
          }
          if (this.turbulenceOffsetYController) {
            this.turbulenceOffsetYController.updateDisplay();
          }
        }
      });
    this.turbulencePatternStyleController.domElement.classList.add("full-width");
    this.turbulencePatternStyleController.setValue("checkerboard");

    // Add rotation controls to pattern control folder
    this.turbulenceRotationController = patternControlsFolder.add(turbulence, "rotation", 0, Math.PI * 2).name("T-Rot");
    this.turbulenceRotationSpeedController = patternControlsFolder.add(turbulence, "rotationSpeed", 0, 1).name("T-RotSpd");
    this.turbulenceDecayRateController = patternControlsFolder.add(turbulence, "decayRate", 0.9, 1).name("T-Decay");

    // Restore XY bias controllers
    const biasFolder = this.gui.addFolder("Bias Controls");
    biasFolder.open(false); // Keep it open by default

    this.turbulenceDirectionBiasXController = biasFolder.add(turbulence.directionBias, "0", -1, 1).name("T-DirX");
    this.turbulenceDirectionBiasYController = biasFolder.add(turbulence.directionBias, "1", -1, 1).name("T-DirY");

    // Move bias speed controls to Direction Bias folder
    this.turbulenceBiasXController = biasFolder.add(turbulence, "_displayBiasAccelX", -0.2, 0.2, 0.01)
      .name("T-BiasX")
      .onChange(value => {
        // The setter will handle the inversion
        turbulence._displayBiasAccelX = value;
        // Keep dummy property at 0 for backwards compatibility
        turbulence.biasSpeedX = 0;
      });
    this.turbulenceBiasYController = biasFolder.add(turbulence, "_displayBiasAccelY", -0.2, 0.2, 0.01)
      .name("T-BiasY")
      .onChange(value => {
        // The setter will update the actual acceleration value
        turbulence._displayBiasAccelY = value;
        // Keep dummy property at 0 for backwards compatibility
        turbulence.biasSpeedY = 0;
      });

    // Add a control for physics friction
    this.turbulenceBiasFrictionController = biasFolder.add(turbulence, "biasFriction", 0.001, 0.2, 0.001)
      .name("T-Bias Friction");

    // Create a reset bias button
    const resetBiasButton = document.createElement("button");
    resetBiasButton.textContent = "Reset Bias";
    resetBiasButton.className = "reset-bias-button";
    resetBiasButton.style.cssText = `
      display: block;
      margin: 5px auto;
      padding: 0px;
      background-color: #333;
      color: #ddd;
      border: 1px solid #555;
      border-radius: 4px;
      cursor: pointer;
    `;
    resetBiasButton.addEventListener("click", () => {
      this.resetBias();
    });
    resetBiasButton.addEventListener("mouseover", () => {
      resetBiasButton.style.backgroundColor = "#444";
    });
    resetBiasButton.addEventListener("mouseout", () => {
      resetBiasButton.style.backgroundColor = "#333";
    });

    // Add the reset button to the bias folder
    const biasFolderContent = biasFolder.domElement.querySelector(".children");
    if (biasFolderContent) {
      const buttonContainer = document.createElement("div");
      buttonContainer.style.cssText = "padding: 0 5px 5px 5px;";
      buttonContainer.appendChild(resetBiasButton);
      biasFolderContent.appendChild(buttonContainer);
    }

    // Move Pattern Offset folder under Direction Bias and close it
    const patternOffsetFolder = biasFolder.addFolder("Pattern Offset");
    this.patternOffsetFolder = patternOffsetFolder;

    // Add offset X and Y controls - now just for display purposes
    this.turbulenceOffsetXController = patternOffsetFolder.add(turbulence, "patternOffsetX", -1, 1, 0.01).name("T-OffsetX");
    this.turbulenceOffsetYController = patternOffsetFolder.add(turbulence, "patternOffsetY", -1, 1, 0.01).name("T-OffsetY");


    // Close the Pattern Offset folder by default
    patternOffsetFolder.close();

    const previewSize = 76;

    // Create preview thumbnails
    Object.entries(patternStyles).forEach(([name, value]) => {
      const previewWrapper = document.createElement('div');
      previewWrapper.className = 'pattern-preview';
      previewWrapper.setAttribute('data-pattern', value);  // Add data-pattern attribute
      previewWrapper.style.cssText = `
        width: ${previewSize}px;
        height: ${previewSize}px;
        border: 1px solid #666;
        cursor: pointer;
        transition: border-color 0.2s;
        position: relative;
      `;

      const previewImg = document.createElement('img');
      previewImg.style.cssText = `
        width: 100%;
        height: 100%;
        object-fit: cover;
      `;

      // Add title first
      const title = document.createElement('div');
      title.textContent = name;
      title.style.cssText = `
        position: absolute;
        bottom: 0;
        left: 0;
        right: 0;
        background: rgba(0, 0, 0, 0.7);
        color: white;
        font-size: 12px;
        padding: 2px;
        text-align: center;
      `;
      previewWrapper.appendChild(title);

      // Generate initial static preview (now handled by PreviewManager)
      previewWrapper.appendChild(previewImg);

      // Add hover effect
      previewWrapper.addEventListener('mouseover', () => {
        if (value !== turbulence.patternStyle) {
          previewWrapper.style.borderColor = '#fff';
        }
      });
      previewWrapper.addEventListener('mouseout', () => {
        if (value !== turbulence.patternStyle) {
          previewWrapper.style.borderColor = '#666';
        }
      });

      // Add click handler
      previewWrapper.addEventListener('click', () => {
        if (turbulence.patternStyle !== value) {
          // Update pattern
          turbulence.patternStyle = value;
          // Apply pattern-specific offset immediately
          turbulence.applyPatternSpecificOffset();
          // Update controller
          if (this.turbulencePatternStyleController) {
            this.turbulencePatternStyleController.setValue(value);
          }
          // Update offset controllers
          if (this.turbulenceOffsetXController) {
            this.turbulenceOffsetXController.updateDisplay();
          }
          if (this.turbulenceOffsetYController) {
            this.turbulenceOffsetYController.updateDisplay();
          }
          // Explicitly update the preview manager with the new selected pattern
          if (this.previewManager) {
            this.previewManager.setSelectedPattern(value);
          }
        } else {
          // Clicking on already selected pattern toggles preview refreshing
          if (this.previewManager) {
            const isDisabled = this.previewManager.toggleRefreshingDisabled();
            // Optionally show a temporary status message
            const statusText = isDisabled ?
              'Preview animation disabled' :
              'Preview animation enabled';

            // Create or update status message
            this.showStatusMessage(statusText, 1500);
          }
        }
      });

      previewContainer.appendChild(previewWrapper);
    });

    // Store preview container reference
    this.patternPreviewContainer = previewContainer;

    // Initialize the NoisePreviewManager
    this.previewManager = new NoisePreviewManager(
      turbulence,
      previewSize,
      patternStyles
    );

    // Check if previews folder is open
    const isPreviewsFolderOpen = previewsFolder.domElement.classList.contains('closed') === false;

    // Initialize with container and folder state - forcing animation to start
    this.previewManager.initialize(previewContainer, isPreviewsFolderOpen);

    // Set the selected pattern immediately and force animation
    this.previewManager.setSelectedPattern(turbulence.patternStyle, true);

    // Force animation to start for the initial selected pattern
    // Make sure to stagger these calls to avoid race conditions
    setTimeout(() => {
      if (this.previewManager) {
        // Force refresh the selected pattern
        this.previewManager.refreshSelectedPreview();

        // Make sure visibility is correctly detected
        this.previewManager.checkParentFolderVisibility();
        this.previewManager.ensureRefreshLoopStarted();
      }
    }, 100);

    // Do another check slightly later in case anything was still initializing
    setTimeout(() => {
      if (this.previewManager && this.previewManager.selectedPattern) {
        // Force it to refresh one more time
        this.previewManager.refreshSelectedPreview();

        // Force the animation loop to start if needed
        if (!this.previewManager.animationFrameId && this.previewManager.isVisible) {
          this.previewManager.startRefreshLoop();
        }
      }
    }, 300);

    // Set performance profile based on estimated device capability
    // This is a simple heuristic and could be improved
    const estimateDevicePerformance = () => {
      // Check if we're on a mobile device (generally lower performance)
      const isMobile = /iPhone|iPad|iPod|Android/i.test(navigator.userAgent);

      // Use hardware concurrency as a rough estimate of CPU power
      const cpuCores = navigator.hardwareConcurrency || 4;

      if (isMobile && cpuCores <= 4) {
        return 'low';
      } else if (isMobile || cpuCores <= 6) {
        return 'medium';
      } else if (cpuCores >= 12) {
        return 'ultra';
      } else {
        return 'high';
      }
    };

    // Apply the performance profile
    this.previewManager.setPerformanceProfile(estimateDevicePerformance());

    // Create button group container for time influence controls
    const timeInfluenceContainer = document.createElement("div");
    timeInfluenceContainer.className = "time-influence-toggle-buttons";
    timeInfluenceContainer.style.cssText = `
      display: flex;
      gap: 5px;
      margin-bottom: 10px;
    `;

    // Domain warp control
    this.turbulenceDomainWarpController = patternControlsFolder.add(turbulence, "domainWarp", 0, 1)
      .name("T-DomWarp");

    // Add domain warp speed control
    this.turbulenceDomainWarpSpeedController = patternControlsFolder.add(turbulence, "domainWarpSpeed", 0, 2, 0.1)
      .name("T-DomWarpSp");

    // Add symmetry amount control
    this.turbulenceSymmetryController = patternControlsFolder.add(turbulence, "symmetryAmount", 0, 1, 0.01)
      .name("T-Sym");

    // Pattern frequency control (always visible)
    this.turbulencePatternFrequencyController = patternControlsFolder.add(turbulence, "patternFrequency", 0.01, 4, 0.01)
      .name("T-Freq");

    // Add static phase control
    this.turbulenceStaticPhaseController = patternControlsFolder.add(turbulence, "phase", 0, 1, 0.01)
      .name("T-Phase");

    // Add phase speed control
    this.turbulencePhaseController = patternControlsFolder.add(turbulence, "phaseSpeed", -1, 1, 0.1)
      .name("T-PhaseSp");

    // Add blur control
    this.turbulenceBlurController = patternControlsFolder.add(turbulence, "blurAmount", 0, 2, 0.01)
      .name("T-Blur")
      .onChange(() => {
        // Refresh preview when blur amount changes
        if (this.previewManager) {
          this.previewManager.refreshSelectedPreview();
        }
      });

    // Handle folder open/close events
    previewsFolder.domElement.addEventListener('click', (e) => {
      if (e.target.closest('.title')) {
        // Use setTimeout to let the DOM update before checking state
        setTimeout(() => {
          const isOpen = !previewsFolder.domElement.classList.contains('closed');
          if (this.previewManager) {
            this.previewManager.setFolderOpen(isOpen);
          }
        }, 0);
      }
    });

    // Also observe folder state in case it's changed by other means
    // (like programmatically or by closing parent folders)
    const folderObserver = new MutationObserver((mutations) => {
      for (const mutation of mutations) {
        if (mutation.attributeName === 'class') {
          const isOpen = !previewsFolder.domElement.classList.contains('closed');
          if (this.previewManager) {
            this.previewManager.setFolderOpen(isOpen);
          }
          break;
        }
      }
    });

    folderObserver.observe(previewsFolder.domElement, { attributes: true });

    // Store observer for cleanup
    this.previewFolderObserver = folderObserver;

    // Monitor parent folder (Noise folder) visibility
    if (noiseFolder) {
      noiseFolder.domElement.addEventListener('click', (e) => {
        if (e.target.closest('.title')) {
          // Use setTimeout to let the DOM update before checking state
          setTimeout(() => {
            if (this.previewManager) {
              // Run the full check to detect all parent folders
              this.previewManager.checkParentFolderVisibility();
            }
          }, 0);
        }
      });

      // Observe the parent folder class changes
      const noiseFolderObserver = new MutationObserver((mutations) => {
        for (const mutation of mutations) {
          if (mutation.attributeName === 'class') {
            if (this.previewManager) {
              // Run the full check to detect all parent folders
              this.previewManager.checkParentFolderVisibility();
            }
            break;
          }
        }
      });

      noiseFolderObserver.observe(noiseFolder.domElement, { attributes: true });
      this.noiseFolderObserver = noiseFolderObserver;
    }

    // Monitor pattern controls folder visibility
    if (patternControlsFolder) {
      patternControlsFolder.domElement.addEventListener('click', (e) => {
        if (e.target.closest('.title')) {
          setTimeout(() => {
            if (this.previewManager) {
              this.previewManager.checkParentFolderVisibility();
            }
          }, 0);
        }
      });
    }

    // Observe any GUI state changes (expanding/collapsing any folders)
    if (this.gui && this.gui.domElement) {
      const guiStateObserver = new MutationObserver((mutations) => {
        // Check if any relevant folders have changed
        const shouldCheck = mutations.some(mutation => {
          return mutation.target &&
            mutation.target.classList &&
            mutation.target.classList.contains('folder') &&
            mutation.attributeName === 'class';
        });

        if (shouldCheck && this.previewManager) {
          this.previewManager.checkParentFolderVisibility();
        }
      });

      guiStateObserver.observe(this.gui.domElement, {
        attributes: true,
        attributeFilter: ['class'],
        subtree: true
      });

      this.guiStateObserver = guiStateObserver;
    }
  }

  getControlTargets() {
    const targets = {};
    const turbulence = this.main.turbulenceField;

    // Add toggle button wrappers that mimic controller interface
    if (turbulence) {
      // Position toggle wrapper
      targets["T-AfPosition"] = {
        getValue: () => turbulence.affectPosition,
        setValue: (value) => {
          turbulence.affectPosition = Boolean(value);
          if (this.positionButton) {
            this.positionButton.classList.toggle("active", turbulence.affectPosition);
          }
        }
      };

      // Scale Field toggle wrapper
      targets["T-AfScaleF"] = {
        getValue: () => turbulence.scaleField,
        setValue: (value) => {
          turbulence.scaleField = Boolean(value);
          if (this.fieldButton) {
            this.fieldButton.classList.toggle("active", turbulence.scaleField);
          }
        }
      };

      // Scale toggle wrapper
      targets["T-AfScale"] = {
        getValue: () => turbulence.affectScale,
        setValue: (value) => {
          turbulence.affectScale = Boolean(value);
          if (this.scaleButton) {
            this.scaleButton.classList.toggle("active", turbulence.affectScale);
          }

          // Update folder visibility when value changes
          if (this.scaleRangeFolder) {
            if (turbulence.affectScale) {
              this.scaleRangeFolder.open();
            } else {
              this.scaleRangeFolder.close();
            }
          }
        }
      };
    }

    // Add regular controllers
    if (this.turbulenceStrengthController) targets["T-Strength"] = this.turbulenceStrengthController;
    if (this.turbulenceScaleController) targets["T-Scale"] = this.turbulenceScaleController;
    if (this.turbulenceSpeedController) targets["T-Speed"] = this.turbulenceSpeedController;
    if (this.turbulenceScaleStrengthController) targets["T-ScaleS"] = this.turbulenceScaleStrengthController;
    if (this.turbulenceMinScaleController) targets["T-MinScale"] = this.turbulenceMinScaleController;
    if (this.turbulenceMaxScaleController) targets["T-MaxScale"] = this.turbulenceMaxScaleController;

    if (this.turbulenceRotationController) targets["T-Rot"] = this.turbulenceRotationController;
    if (this.turbulenceRotationSpeedController) targets["T-RotSpd"] = this.turbulenceRotationSpeedController;
    if (this.turbulenceDecayRateController) targets["T-Decay"] = this.turbulenceDecayRateController;

    // Direction bias controllers (for particle movement)
    if (this.turbulenceDirectionBiasXController) targets["T-DirX"] = this.turbulenceDirectionBiasXController;
    if (this.turbulenceDirectionBiasYController) targets["T-DirY"] = this.turbulenceDirectionBiasYController;

    // Add domain warp controller
    if (this.turbulenceDomainWarpController) targets["T-DomWarp"] = this.turbulenceDomainWarpController;
    if (this.turbulenceDomainWarpSpeedController) targets["T-DomWarpSp"] = this.turbulenceDomainWarpSpeedController;

    // Add pull mode controller
    if (this.turbulencePullFactorController) targets["T-Pull Mode"] = this.turbulencePullFactorController;

    // Add pattern control targets
    if (this.turbulencePatternStyleController) targets["T-PatternStyle"] = this.turbulencePatternStyleController;
    if (this.turbulencePatternFrequencyController) targets["T-Freq"] = this.turbulencePatternFrequencyController;
    if (this.turbulencePhaseController) targets["T-PhaseSp"] = this.turbulencePhaseController;
    if (this.turbulenceStaticPhaseController) targets["T-Phase"] = this.turbulenceStaticPhaseController;
    if (this.turbulenceSymmetryController) targets["T-Sym"] = this.turbulenceSymmetryController;

    // Add new pattern offset controllers
    if (this.turbulenceOffsetXController) targets["T-OffsetX"] = this.turbulenceOffsetXController;
    if (this.turbulenceOffsetYController) targets["T-OffsetY"] = this.turbulenceOffsetYController;

    // Add new bias speed controllers
    if (this.turbulenceBiasXController) targets["T-BiasX"] = this.turbulenceBiasXController;
    if (this.turbulenceBiasYController) targets["T-BiasY"] = this.turbulenceBiasYController;
    if (this.turbulenceBiasFrictionController) targets["T-Bias Friction"] = this.turbulenceBiasFrictionController;

    // Add blur controller to control targets
    if (this.turbulenceBlurController) targets["T-Blur"] = this.turbulenceBlurController;

    return targets;
  }

  updateControllerDisplays() {
    const turbulence = this.main.turbulenceField;
    if (turbulence) {
      if (this.positionButton) { this.positionButton.classList.toggle("active", turbulence.affectPosition); }
      if (this.fieldButton) { this.fieldButton.classList.toggle("active", turbulence.scaleField); }
      if (this.scaleButton) { this.scaleButton.classList.toggle("active", turbulence.affectScale); }
    }

    const safeUpdateDisplay = (controller) => {
      if (controller && typeof controller.updateDisplay === "function") {
        try {
          controller.updateDisplay();
        } catch (e) {
          console.warn("Error updating controller display:", e);
        }
      }
    };

    safeUpdateDisplay(this.turbulenceStrengthController);
    safeUpdateDisplay(this.turbulenceScaleController);
    safeUpdateDisplay(this.turbulenceSpeedController);
    safeUpdateDisplay(this.turbulenceScaleStrengthController);
    safeUpdateDisplay(this.turbulenceMinScaleController);
    safeUpdateDisplay(this.turbulenceMaxScaleController);
    safeUpdateDisplay(this.turbulenceRotationController);
    safeUpdateDisplay(this.turbulenceRotationSpeedController);
    safeUpdateDisplay(this.turbulenceDecayRateController);
    safeUpdateDisplay(this.turbulenceDirectionBiasXController);
    safeUpdateDisplay(this.turbulenceDirectionBiasYController);
    safeUpdateDisplay(this.turbulenceDomainWarpController);
    safeUpdateDisplay(this.turbulenceDomainWarpSpeedController);
    safeUpdateDisplay(this.turbulencePullFactorController);
    safeUpdateDisplay(this.turbulencePatternStyleController);
    safeUpdateDisplay(this.turbulencePatternFrequencyController);
    safeUpdateDisplay(this.turbulencePhaseController);
    safeUpdateDisplay(this.turbulenceStaticPhaseController);
    safeUpdateDisplay(this.turbulenceSymmetryController);

    // Update new controller displays
    safeUpdateDisplay(this.turbulenceOffsetXController);
    safeUpdateDisplay(this.turbulenceOffsetYController);
    safeUpdateDisplay(this.turbulenceBiasXController);
    safeUpdateDisplay(this.turbulenceBiasYController);
    safeUpdateDisplay(this.turbulenceBiasFrictionController);
    safeUpdateDisplay(this.turbulenceBlurController);
  }

  getData() {
    const controllers = {};
    const targets = this.getControlTargets();

    // Extract values from controllers to create a serializable object
    for (const [key, controller] of Object.entries(targets)) {
      if (controller && typeof controller.getValue === "function") {
        controllers[key] = controller.getValue();
      }
    }

    return { controllers };
  }

  setData(data) {
    if (!data || data === "None") {
      // console.log("Resetting turbulence to None preset");
      const targets = this.getControlTargets();

      // Reset all numerical values
      if (targets["T-Strength"]) targets["T-Strength"].setValue(0);
      if (targets["T-ScaleS"]) targets["T-ScaleS"].setValue(0);
      if (targets["T-DirX"]) targets["T-DirX"].setValue(0);
      if (targets["T-DirY"]) targets["T-DirY"].setValue(0);

      // Reset toggle buttons
      if (targets["T-AfPosition"]) targets["T-AfPosition"].setValue(false);
      if (targets["T-AfScaleF"]) targets["T-AfScaleF"].setValue(false);
      if (targets["T-AfScale"]) targets["T-AfScale"].setValue(false);

      this.updateControllerDisplays();
      return true;
    }

    // Regular preset handling
    if (!data || !data.controllers) {
      console.warn("Invalid turbulence preset data");
      return false;
    }

    try {
      const targets = this.getControlTargets();

      // Apply values from preset to controllers
      for (const [key, value] of Object.entries(data.controllers)) {
        if (targets[key] && typeof targets[key].setValue === "function") {
          targets[key].setValue(value);
        }
      }

      this.updateControllerDisplays();

      if (this.main && this.main.turbulenceField) {
        this.main.turbulenceField.setParameters(targets);
      }

      return true;
    } catch (error) {
      console.error("Error applying turbulence preset:", error);
      return false;
    }
  }

  // Update method to allow external code to update specific controllers
  updateBiasControllers() {
    const turbulence = this.main.turbulenceField;
    if (!turbulence) return;

    // Update UI for bias X and Y acceleration controllers if they exist
    if (this.turbulenceBiasXController) {
      this.turbulenceBiasXController.setValue(turbulence._displayBiasAccelX);
    }

    if (this.turbulenceBiasYController) {
      this.turbulenceBiasYController.setValue(turbulence._displayBiasAccelY);
    }

    // Update friction controller if it exists
    if (this.turbulenceBiasFrictionController) {
      this.turbulenceBiasFrictionController.setValue(turbulence.biasFriction);
    }
  }

  // Update UI values from the turbulence field (like GravityUi's updateFromGravity)
  updateFromTurbulenceField() {
    const turbulence = this.main?.turbulenceField;
    if (!turbulence) return;

    // Update the bias controllers regardless of joystick state
    // This ensures sliders refresh even with small changes
    if (this.turbulenceBiasXController) {
      this.turbulenceBiasXController.setValue(turbulence._displayBiasAccelX);
    }
    if (this.turbulenceBiasYController) {
      this.turbulenceBiasYController.setValue(turbulence._displayBiasAccelY);
    }

    // Update direction bias controls
    if (this.turbulenceDirectionBiasXController) {
      this.turbulenceDirectionBiasXController.setValue(turbulence.directionBias[0]);
    }
    if (this.turbulenceDirectionBiasYController) {
      this.turbulenceDirectionBiasYController.setValue(turbulence.directionBias[1]);
    }

    // Update bias friction controller if it exists
    if (this.turbulenceBiasFrictionController) {
      this.turbulenceBiasFrictionController.setValue(turbulence.biasFriction);
    }
  }

  // Add a method to reset all bias values
  resetBias() {
    const turbulence = this.main?.turbulenceField;
    if (!turbulence) return;

    // Reset the bias position, velocity and acceleration
    turbulence.resetBias();

    // Reset direction bias
    turbulence.directionBias[0] = 0;
    turbulence.directionBias[1] = 0;

    // Update the UI
    this.updateFromTurbulenceField();
  }

  // Add this method to the TurbulenceUi class
  dispose() {
    // Clear the refresh interval
    if (this.refreshInterval) {
      clearInterval(this.refreshInterval);
      this.refreshInterval = null;
    }

    // Clean up the MutationObserver
    if (this.previewFolderObserver) {
      this.previewFolderObserver.disconnect();
      this.previewFolderObserver = null;
    }

    // Clean up the additional observers
    if (this.noiseFolderObserver) {
      this.noiseFolderObserver.disconnect();
      this.noiseFolderObserver = null;
    }

    if (this.guiStateObserver) {
      this.guiStateObserver.disconnect();
      this.guiStateObserver = null;
    }

    // Clean up the NoisePreviewManager
    if (this.previewManager) {
      this.previewManager.dispose();
      this.previewManager = null;
    }

    // Call the parent class dispose method if it exists
    if (super.dispose) {
      super.dispose();
    }
  }

  showStatusMessage(message, duration = 2000) {
    // Remove any existing message
    const existingMessage = document.querySelector('.turbulence-status-message');
    if (existingMessage) {
      document.body.removeChild(existingMessage);
    }

    // Create and show new message
    const statusElement = document.createElement('div');
    statusElement.className = 'turbulence-status-message';
    statusElement.textContent = message;
    statusElement.style.cssText = `
      position: fixed;
      bottom: 20px;
      left: 50%;
      transform: translateX(-50%);
      background-color: rgba(0, 0, 0, 0.7);
      color: #fff;
      padding: 8px 16px;
      border-radius: 4px;
      font-size: 14px;
      z-index: 9999;
      pointer-events: none;
      transition: opacity 0.3s;
    `;

    document.body.appendChild(statusElement);

    // Fade out and remove after duration
    setTimeout(() => {
      statusElement.style.opacity = '0';
      setTimeout(() => {
        if (statusElement.parentNode) {
          document.body.removeChild(statusElement);
        }
      }, 300);
    }, duration);
  }

  /**
   * Set up observers for folder state changes
   */
  setupFolderStateObservers() {
    // Initialize observers array
    this.folderObservers = [];

    // Observe the main turbulence folder
    const turbulenceObserver = new MutationObserver((mutations) => {
      for (const mutation of mutations) {
        if (mutation.attributeName === 'class') {
          const isOpen = !this.gui.domElement.classList.contains('closed');
          this.isTurbulenceFolderOpen = isOpen;
          if (this.previewManager) {
<<<<<<< HEAD
            this.previewManager.setFolderOpen(isOpen);
=======
            // Update parent folder visibility since turbulence is a parent
            this.previewManager.checkParentFolderVisibility();
>>>>>>> dbd9d1a2
          }
          break;
        }
      }
    });

    turbulenceObserver.observe(this.gui.domElement, { attributes: true });
    this.folderObservers.push(turbulenceObserver);

    // Find and observe the noise folder
    const noiseFolder = this.gui.domElement.querySelector('.folder[data-name="Noise"]');
    if (noiseFolder) {
      const noiseObserver = new MutationObserver((mutations) => {
        for (const mutation of mutations) {
          if (mutation.attributeName === 'class') {
            const isOpen = !noiseFolder.classList.contains('closed');
            this.isNoiseFolderOpen = isOpen;
            if (this.previewManager) {
<<<<<<< HEAD
              this.previewManager.setFolderOpen(isOpen);
=======
              // Update parent folder visibility since noise is a parent
              this.previewManager.checkParentFolderVisibility();
>>>>>>> dbd9d1a2
            }
            break;
          }
        }
      });

      noiseObserver.observe(noiseFolder, { attributes: true });
      this.folderObservers.push(noiseObserver);
    }

    // Find and observe the previews folder
    const previewsFolder = this.gui.domElement.querySelector('.folder[data-name="Previews"]');
    if (previewsFolder) {
      const previewsObserver = new MutationObserver((mutations) => {
        for (const mutation of mutations) {
          if (mutation.attributeName === 'class') {
            const isOpen = !previewsFolder.classList.contains('closed');
            this.isPreviewsFolderOpen = isOpen;
            if (this.previewManager) {
<<<<<<< HEAD
=======
              // This is the actual previews folder, use setFolderOpen
>>>>>>> dbd9d1a2
              this.previewManager.setFolderOpen(isOpen);
            }
            break;
          }
        }
      });

      previewsObserver.observe(previewsFolder, { attributes: true });
      this.folderObservers.push(previewsObserver);
    }
  }

  /**
   * Clean up observers when disposing
   */
  dispose() {
    // Clear the refresh interval
    if (this.refreshInterval) {
      clearInterval(this.refreshInterval);
      this.refreshInterval = null;
    }

    // Clean up folder observers
    if (this.folderObservers) {
      this.folderObservers.forEach(observer => observer.disconnect());
      this.folderObservers = null;
    }

    // Clean up the NoisePreviewManager
    if (this.previewManager) {
      this.previewManager.dispose();
      this.previewManager = null;
    }

    // Call the parent class dispose method if it exists
    if (super.dispose) {
      super.dispose();
    }
  }
}<|MERGE_RESOLUTION|>--- conflicted
+++ resolved
@@ -1036,12 +1036,8 @@
           const isOpen = !this.gui.domElement.classList.contains('closed');
           this.isTurbulenceFolderOpen = isOpen;
           if (this.previewManager) {
-<<<<<<< HEAD
-            this.previewManager.setFolderOpen(isOpen);
-=======
             // Update parent folder visibility since turbulence is a parent
             this.previewManager.checkParentFolderVisibility();
->>>>>>> dbd9d1a2
           }
           break;
         }
@@ -1060,12 +1056,8 @@
             const isOpen = !noiseFolder.classList.contains('closed');
             this.isNoiseFolderOpen = isOpen;
             if (this.previewManager) {
-<<<<<<< HEAD
-              this.previewManager.setFolderOpen(isOpen);
-=======
               // Update parent folder visibility since noise is a parent
               this.previewManager.checkParentFolderVisibility();
->>>>>>> dbd9d1a2
             }
             break;
           }
@@ -1085,10 +1077,7 @@
             const isOpen = !previewsFolder.classList.contains('closed');
             this.isPreviewsFolderOpen = isOpen;
             if (this.previewManager) {
-<<<<<<< HEAD
-=======
               // This is the actual previews folder, use setFolderOpen
->>>>>>> dbd9d1a2
               this.previewManager.setFolderOpen(isOpen);
             }
             break;
