import { BaseUi } from "../baseUi.js";

export class GridUi extends BaseUi {
  constructor(main, container) {
    super(main, container);

    // Change the GUI title
    this.gui.title("Grid");

    this.initGridControls();

    // Open GUI by default
    this.gui.open(false);

    // Debug state tracking
    this.debugSettings = { showBoundaryDebug: false };
    this.isNormalViewPaused = false;
  }

  // Add an update method to handle debug visualization state
  update(deltaTime) {
    // Check if debug visualization is active and needs to be redrawn
    if (this.debugSettings && this.debugSettings.showBoundaryDebug) {
      // We need to keep showing the debug view until user disables it
      if (this.main && this.main.gridRenderer) {
        this.main.gridRenderer.drawDebugBoundary();
      }
    }
  }

  initGridControls() {
    const gridRenderer = this.main.gridRenderer;
    if (!gridRenderer) return;

    const gradient = this.main.gridRenderer.gradient;

    // Add theme selector at the top level
    const presetOptions = {};
    gradient.getPresetNames().forEach((name) => {
      presetOptions[name] = name;
    });

    this.themeController = this.gui
      .add({ theme: gradient.getCurrentPreset() }, "theme", presetOptions)
      .name("Theme")
      .onChange((presetName) => {
        // Apply the preset
        gradient.applyPreset(presetName);
      });

    // Grid parameters
    if (gridRenderer.gridParams) {
      const gridParamFolder = this.gui.addFolder("Parameters");

      this.gridTargetCellsController = gridParamFolder
        .add(gridRenderer.gridParams, "target", 1, 800, 1)
        .name("Target Cells")
        .onChange(() => gridRenderer.updateGrid());

      this.gridGapController = gridParamFolder
        .add(gridRenderer.gridParams, "gap", 0, 20, 1)
        .name("Gap (px)")
        .onChange(() => gridRenderer.updateGrid());

      this.gridAspectRatioController = gridParamFolder
        .add(gridRenderer.gridParams, "aspectRatio", 0.5, 4, 0.01)
        .name("Cell Ratio")
        .onChange(() => gridRenderer.updateGrid());

      this.gridScaleController = gridParamFolder
        .add(gridRenderer.gridParams, "scale", 0.1, 1.1, 0.001)
        .name("Grid Scale")
        .onChange(() => gridRenderer.updateGrid());

      // Add allowCut parameter
      this.gridAllowCutController = gridParamFolder
        .add(gridRenderer.gridParams, "allowCut", 0, 3, 1)
        .name("Allow Cut")
        .onChange(() => gridRenderer.updateGrid());

      // Add tooltip for Allow Cut parameter
      this.gridAllowCutController.domElement.parentElement.setAttribute('title',
        'Controls how many corners of a cell can be outside the circle. ' +
        '0 = strict (only cells with center inside circle), ' +
        '1-3 = progressively more cells at the boundary. ' +
        'Use "Visualize Boundary" in Debug Tools to see the effect.');

      // Add cell centers parameter
      this.gridShowCellCentersController = gridParamFolder
        .add(gridRenderer.gridParams, "showCellCenters")
        .name("Show Cell Centers")
        .onChange(() => gridRenderer.updateGrid());

      // Add cell indices parameter  
      this.gridShowIndicesController = gridParamFolder
        .add(gridRenderer.gridParams, "showIndices")
        .name("Show Cell Indices")
        .onChange(() => gridRenderer.updateGrid());

      // Add shadow controls
<<<<<<< HEAD
      const shadowFolder = gridParamFolder.addFolder("Shadow Settings");

      this.shadowIntensityController = shadowFolder
        .add(gridRenderer.gridParams, "shadowIntensity", 0, 1, 0.01)
        .name("Shadow Intensity")
        .onChange(() => gridRenderer.updateGrid());

      this.shadowBlurController = shadowFolder
        .add(gridRenderer.gridParams, "shadowBlur", 0, 1.5, 0.01)
        .name("Shadow Blur")
        .onChange(() => gridRenderer.updateGrid());

      this.shadowOffsetController = shadowFolder
        .add(gridRenderer.gridParams, "shadowOffset", -1, 1, 0.01)
        .name("Shadow Offset")
        .onChange(() => gridRenderer.updateGrid());

=======
      const shadowFolder = gridParamFolder.addFolder("Shadow");

      // Basic shadow controls
      this.shadowIntensityController = shadowFolder
        .add(gridRenderer.gridParams, "shadowIntensity", 0, 1, 0.01)
        .name("Intensity")
        .onChange(() => gridRenderer.updateGrid());

      this.shadowThresholdController = shadowFolder
        .add(gridRenderer.gridParams, "shadowThreshold", 0, 0.5, 0.01)
        .name("Threshold")
        .onChange(() => gridRenderer.updateGrid());

      this.shadowSpreadController = shadowFolder
        .add(gridRenderer.gridParams, "shadowSpread", 0.1, 5, 0.1)
        .name("Spread")
        .onChange(() => gridRenderer.updateGrid());

      this.blurAmountController = shadowFolder
        .add(gridRenderer.gridParams, "blurAmount", 0, 5, 0.01)
        .name("Blur")
        .onChange(() => gridRenderer.updateGrid());

      // Add tooltips for shadow controls
      this.shadowIntensityController.domElement.parentElement.setAttribute('title',
        'Controls the overall strength of the shadow effect');

      this.shadowThresholdController.domElement.parentElement.setAttribute('title',
        'Distance from the edge where the shadow begins (0 = edge, 0.5 = center)');

      this.shadowSpreadController.domElement.parentElement.setAttribute('title',
        'How far the shadow spreads from the edge (higher values = wider shadow)');

      this.blurAmountController.domElement.parentElement.setAttribute('title',
        'Controls how soft the shadow edge is (0 = sharp, 1 = soft)');

>>>>>>> dbd9d1a2
      // Grid Stats
      const stats = gridParamFolder.addFolder("Stats");
      stats.add(gridRenderer.gridParams, "cols").name("Columns").listen();
      stats.add(gridRenderer.gridParams, "rows").name("Rows").listen();
      stats.add(gridRenderer.gridParams, "width").name("Rect Width").listen();
      stats.add(gridRenderer.gridParams, "height").name("Rect Height").listen();

      // Add debug tools for allowCut visualization
      const debugFolder = gridParamFolder.addFolder("Debug Tools");
      this.debugSettings = { showBoundaryDebug: false };

      debugFolder
        .add(this.debugSettings, "showBoundaryDebug")
        .name("Visualize Boundary")
        .onChange((value) => {
          if (value) {
            // Show boundary debug view
            this.isNormalViewPaused = this.main.paused;
            if (!this.isNormalViewPaused) {
              // Pause simulation while in debug view
              this.main.paused = true;
            }
            gridRenderer.drawDebugBoundary();
          } else {
            // Restore normal view
            if (!this.isNormalViewPaused) {
              this.main.paused = false;
            }
          }
        });
    }
  }

  getControlTargets() {
    const targets = {};

    // Grid controls
    if (this.gridTargetCellsController)
      targets["Target Cells"] = this.gridTargetCellsController;
    if (this.gridGapController) targets["Grid Gap"] = this.gridGapController;
    if (this.gridScaleController)
      targets["Grid Scale"] = this.gridScaleController;
    if (this.gridAllowCutController)
      targets["Allow Cut"] = this.gridAllowCutController;
    if (this.gridShowCellCentersController)
      targets["Show Centers"] = this.gridShowCellCentersController;
    if (this.gridShowIndicesController)
      targets["Show Indices"] = this.gridShowIndicesController;
    if (this.shadowIntensityController)
      targets["Shadow Intensity"] = this.shadowIntensityController;
    if (this.shadowBlurController)
      targets["Shadow Blur"] = this.shadowBlurController;
    if (this.shadowOffsetController)
      targets["Shadow Offset"] = this.shadowOffsetController;

    return targets;
  }

  updateControllerDisplays() {
    // Helper function to safely update controllers
    const safeUpdateDisplay = (controller) => {
      if (controller && typeof controller.updateDisplay === "function") {
        try {
          controller.updateDisplay();
        } catch (e) {
          console.warn("Error updating controller display:", e);
        }
      }
    };

    // Update theme controller
    safeUpdateDisplay(this.themeController);

    // Update grid controllers
    safeUpdateDisplay(this.gridTargetCellsController);
    safeUpdateDisplay(this.gridGapController);
    safeUpdateDisplay(this.gridAspectRatioController);
    safeUpdateDisplay(this.gridScaleController);
    safeUpdateDisplay(this.gridAllowCutController);
    safeUpdateDisplay(this.gridShowCellCentersController);
    safeUpdateDisplay(this.gridShowIndicesController);
<<<<<<< HEAD
    safeUpdateDisplay(this.shadowIntensityController);
    safeUpdateDisplay(this.shadowBlurController);
    safeUpdateDisplay(this.shadowOffsetController);
=======

    // Update shadow controllers
    safeUpdateDisplay(this.shadowIntensityController);
    safeUpdateDisplay(this.shadowThresholdController);
    safeUpdateDisplay(this.shadowSpreadController);
    safeUpdateDisplay(this.blurAmountController);
>>>>>>> dbd9d1a2
  }
}<|MERGE_RESOLUTION|>--- conflicted
+++ resolved
@@ -98,25 +98,6 @@
         .onChange(() => gridRenderer.updateGrid());
 
       // Add shadow controls
-<<<<<<< HEAD
-      const shadowFolder = gridParamFolder.addFolder("Shadow Settings");
-
-      this.shadowIntensityController = shadowFolder
-        .add(gridRenderer.gridParams, "shadowIntensity", 0, 1, 0.01)
-        .name("Shadow Intensity")
-        .onChange(() => gridRenderer.updateGrid());
-
-      this.shadowBlurController = shadowFolder
-        .add(gridRenderer.gridParams, "shadowBlur", 0, 1.5, 0.01)
-        .name("Shadow Blur")
-        .onChange(() => gridRenderer.updateGrid());
-
-      this.shadowOffsetController = shadowFolder
-        .add(gridRenderer.gridParams, "shadowOffset", -1, 1, 0.01)
-        .name("Shadow Offset")
-        .onChange(() => gridRenderer.updateGrid());
-
-=======
       const shadowFolder = gridParamFolder.addFolder("Shadow");
 
       // Basic shadow controls
@@ -153,7 +134,6 @@
       this.blurAmountController.domElement.parentElement.setAttribute('title',
         'Controls how soft the shadow edge is (0 = sharp, 1 = soft)');
 
->>>>>>> dbd9d1a2
       // Grid Stats
       const stats = gridParamFolder.addFolder("Stats");
       stats.add(gridRenderer.gridParams, "cols").name("Columns").listen();
@@ -202,12 +182,6 @@
       targets["Show Centers"] = this.gridShowCellCentersController;
     if (this.gridShowIndicesController)
       targets["Show Indices"] = this.gridShowIndicesController;
-    if (this.shadowIntensityController)
-      targets["Shadow Intensity"] = this.shadowIntensityController;
-    if (this.shadowBlurController)
-      targets["Shadow Blur"] = this.shadowBlurController;
-    if (this.shadowOffsetController)
-      targets["Shadow Offset"] = this.shadowOffsetController;
 
     return targets;
   }
@@ -235,17 +209,11 @@
     safeUpdateDisplay(this.gridAllowCutController);
     safeUpdateDisplay(this.gridShowCellCentersController);
     safeUpdateDisplay(this.gridShowIndicesController);
-<<<<<<< HEAD
-    safeUpdateDisplay(this.shadowIntensityController);
-    safeUpdateDisplay(this.shadowBlurController);
-    safeUpdateDisplay(this.shadowOffsetController);
-=======
 
     // Update shadow controllers
     safeUpdateDisplay(this.shadowIntensityController);
     safeUpdateDisplay(this.shadowThresholdController);
     safeUpdateDisplay(this.shadowSpreadController);
     safeUpdateDisplay(this.blurAmountController);
->>>>>>> dbd9d1a2
   }
 }