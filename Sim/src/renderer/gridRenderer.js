--- conflicted
+++ resolved
@@ -19,11 +19,7 @@
       target: 341,
       gap: 0,
       aspectRatio: 1,
-<<<<<<< HEAD
-      scale: 0.972,      // Scale controls the classification radius (120 * scale)
-=======
       scale: 0.98,      // Scale controls the classification radius (120 * scale)
->>>>>>> dbd9d1a2
       width: 10,
       height: 10,
       cols: 23,
@@ -31,16 +27,10 @@
       allowCut: 3,      // Controls how many corners can be outside the circle (0-3)
       showCellCenters: false, // Whether to display cell centers
       showIndices: false,     // Whether to display cell indices
-<<<<<<< HEAD
-      shadowIntensity: 0.1,   // Controls shadow strength (0-1)
-      shadowBlur: 0.8,        // Controls shadow softness (0-1)
-      shadowOffset: 0.15,     // Controls shadow offset (0-1)
-=======
       shadowIntensity: 0.3,   // Shadow intensity (0-1)
       blurAmount: 0.2,        // Base blur amount (0-1)
       shadowThreshold: 0.1,   // Distance from edge where shadow starts (0-1)
       shadowSpread: 1.0       // How far the shadow spreads (0.1-5)
->>>>>>> dbd9d1a2
     };
 
     // Fixed masking radius - always 120 pixels regardless of scale
@@ -330,36 +320,6 @@
   }
 
   drawRectangle(x, y, width, height, color, clipPath) {
-<<<<<<< HEAD
-    // Convert from pixel space to clip space (-1 to 1)
-    const clipX = (x / this.TARGET_WIDTH) * 2 - 1;
-    const clipY = -((y / this.TARGET_HEIGHT) * 2 - 1); // Flip Y coordinate
-    const clipWidth = (width / this.TARGET_WIDTH) * 2;
-    const clipHeight = (height / this.TARGET_HEIGHT) * 2;
-
-    // Create transformation matrix
-    // Scale by width and height, then translate to position
-    const transform = [
-      clipWidth, 0, 0, 0,
-      0, clipHeight, 0, 0,
-      0, 0, 1, 0,
-      clipX, clipY, 0, 1
-    ];
-
-    // Get the active shader program
-    const program = this.shaderManager.use("gridCell");
-    if (!program) return;
-
-    // Create and bind vertex buffer for rectangle vertices
-    // These are in normalized space (0-1)
-    const vertices = new Float32Array([
-      0, 0,  // Bottom-left
-      1, 0,  // Bottom-right
-      0, 1,  // Top-left
-      1, 1   // Top-right
-    ]);
-
-=======
     const program = this.shaderManager.use("gridCell");
     if (!program) return;
 
@@ -400,7 +360,6 @@
     ]);
 
     // Use temporary buffer for this single rectangle
->>>>>>> dbd9d1a2
     const buffer = this.gl.createBuffer();
     this.gl.bindBuffer(this.gl.ARRAY_BUFFER, buffer);
     this.gl.bufferData(this.gl.ARRAY_BUFFER, vertices, this.gl.STATIC_DRAW);
@@ -415,15 +374,12 @@
       0
     );
     this.gl.enableVertexAttribArray(program.attributes.position);
-<<<<<<< HEAD
-=======
     this.gl.uniform4fv(program.uniforms.color, color);
     this.gl.uniformMatrix4fv(program.uniforms.uTransform, false, transform);
     this.gl.uniform1f(program.uniforms.shadowIntensity, this.gridParams.shadowIntensity);
     this.gl.uniform1f(program.uniforms.blurAmount, this.gridParams.blurAmount);
     this.gl.uniform1f(program.uniforms.shadowThreshold, this.gridParams.shadowThreshold);
     this.gl.uniform1f(program.uniforms.shadowSpread, this.gridParams.shadowSpread);
->>>>>>> dbd9d1a2
 
     // Set uniforms using the program's uniform locations
     this.gl.uniformMatrix4fv(
